<<<<<<< HEAD
import { useState, useEffect, Children, isValidElement } from "react";
import type { ReactNode } from "react";
=======
import React, { useState, useEffect, memo, useMemo } from "react";
>>>>>>> ffb28aff
import ReactMarkdown from "react-markdown";
import remarkGfm from "remark-gfm";
import rehypeRaw from "rehype-raw";
import { Card } from "./ui/card";
import { Badge } from "./ui/badge";
import { api } from "../services/api";
import { findFileInTree, FileNode, normalizePath } from "../utils/fileTree";
<<<<<<< HEAD
import { MermaidBlock } from "./MermaidBlock";
=======
import MermaidDiagram from "./MermaidDiagram";
import "./MermaidDiagram.css";
>>>>>>> ffb28aff

interface TaskStatistics {
  code_lines: number;
  total_files: number;
  module_count: number;
}

interface MainContentProps {
  activeSection: string;
  onSectionChange: (section: string) => void;
  onFileSelect: (file: string) => void;
  onFileHighlight: (file: string) => void; // 新增：文件高亮回调
  fileTree: FileNode | null; // 新增：文件树数据
  projectName?: string;
  taskStatistics?: TaskStatistics | null;
  taskId?: number | null;
}

// 生成标题ID（与Sidebar中的逻辑保持一致）
const generateSectionId = (title: string): string => {
  return title
    .toLowerCase()
    .replace(/[^a-z0-9\u4e00-\u9fa5\s]/g, "")
    .replace(/\s+/g, "-")
    .replace(/^-+|-+$/g, ""); // 移除开头和结尾的连字符
};

<<<<<<< HEAD
const getNodeText = (node: ReactNode): string => {
  if (typeof node === "string" || typeof node === "number") {
    return String(node);
  }

  if (Array.isArray(node)) {
    return node.map((child) => getNodeText(child)).join("");
  }

  if (isValidElement(node)) {
    return getNodeText(node.props?.children);
  }

  return "";
};

const processHeadingChildren = (children: ReactNode) => {
  const childArray = Children.toArray(children);
  let customId: string | undefined;

  const sanitizedChildren = childArray
    .map((child) => {
      if (typeof child === "string") {
        const match = child.match(/^(.*?)(?:\s*\{#([A-Za-z0-9_-]+)\})\s*$/);
        if (match) {
          customId = match[2];
          const textPart = match[1]?.trimEnd();
          return textPart ? textPart : null;
        }
      }
      return child;
    })
    .filter((child) => child !== null && child !== undefined) as ReactNode[];

  const textContent = sanitizedChildren.map((child) => getNodeText(child)).join("").trim();

  return {
    sanitizedChildren,
    textContent,
    customId,
  };
};

export function MainContent({
=======
const MainContent = memo(function MainContent({
>>>>>>> ffb28aff
  activeSection,
  onSectionChange,
  onFileSelect,
  onFileHighlight,
  fileTree,
  projectName,
  taskStatistics,
  taskId,
}: MainContentProps) {
  const [markdownContent, setMarkdownContent] = useState<string>("");
  const [isLoading, setIsLoading] = useState(false);
  const [error, setError] = useState<string | null>(null);

  // 加载README文档
  const loadReadmeContent = async (taskId: number) => {
    setIsLoading(true);
    setError(null);

    try {
      console.log("Loading README for task:", taskId);
      const response = await api.getTaskReadmeByTaskId(taskId);

      if (response.status === "success" && response.readme) {
        setMarkdownContent(response.readme.content);
        console.log("README content loaded successfully");
      } else {
        setError("未找到README文档");
        setMarkdownContent("");
      }
    } catch (err) {
      console.error("Error loading README:", err);
      setError("加载README文档失败");
      setMarkdownContent("");
    } finally {
      setIsLoading(false);
    }
  };

  // 当taskId改变时加载README
  useEffect(() => {
    if (taskId) {
      loadReadmeContent(taskId);
    } else {
      setMarkdownContent("");
    }
  }, [taskId]);

  // 滚动到指定的标题位置
  const scrollToSection = (sectionId: string) => {
    const element = document.getElementById(sectionId);
    if (element) {
      element.scrollIntoView({
        behavior: "smooth",
        block: "start",
      });
    }
  };

  // 当activeSection改变时，滚动到对应位置
  useEffect(() => {
    if (activeSection && activeSection !== "overview" && markdownContent) {
      // 延迟一点时间确保DOM已经渲染
      setTimeout(() => {
        scrollToSection(activeSection);
      }, 100);
    }
  }, [activeSection, markdownContent]);

  // 监听滚动事件，同步高亮左侧导航
  useEffect(() => {
    if (!markdownContent || activeSection === "overview") return;

    const handleScroll = () => {
      // 获取滚动容器（main元素）
      const scrollContainer = document.querySelector("main");
      if (!scrollContainer) return;

      // 获取所有标题元素
      const headings = document.querySelectorAll("h1[id], h2[id]");
      const scrollTop = scrollContainer.scrollTop;
      const containerRect = scrollContainer.getBoundingClientRect();

      let currentSection = "";

      // 找到当前可见的标题
      for (let i = headings.length - 1; i >= 0; i--) {
        const heading = headings[i] as HTMLElement;
        const rect = heading.getBoundingClientRect();

        // 计算标题相对于滚动容器的位置
        const relativeTop = rect.top - containerRect.top;

        // 如果标题在视口上方或刚好在视口顶部附近
        if (relativeTop <= 100) {
          currentSection = heading.id;
          break;
        }
      }

      // 如果找到了当前section且与activeSection不同，则更新
      if (currentSection && currentSection !== activeSection) {
        onSectionChange(currentSection);
      }
    };

    // 获取滚动容器
    const scrollContainer = document.querySelector("main");
    if (!scrollContainer) return;

    // 添加滚动监听
    scrollContainer.addEventListener("scroll", handleScroll, { passive: true });

    // 清理函数
    return () => {
      scrollContainer.removeEventListener("scroll", handleScroll);
    };
  }, [markdownContent, activeSection, onSectionChange]);

  // 使用 useMemo 缓存 ReactMarkdown 的 components 配置，避免每次渲染都重新创建
  const markdownComponents = useMemo(() => ({
    // 自定义标题样式，添加ID用于导航定位
    h1: ({ children, ...props }: any) => {
      const text = children?.toString() || "";
      const id = generateSectionId(text);
      return (
        <h1
          id={id}
          className="text-3xl font-bold text-gray-900 mb-6 border-b border-gray-200 pb-3 scroll-mt-4"
          {...props}
        >
          {children}
        </h1>
      );
    },
    h2: ({ children, ...props }: any) => {
      const text = children?.toString() || "";
      const id = generateSectionId(text);
      return (
        <h2
          id={id}
          className="text-2xl font-semibold text-gray-800 mb-4 mt-8 scroll-mt-4"
          {...props}
        >
          {children}
        </h2>
      );
    },
    h3: ({ children, ...props }: any) => (
      <h3
        className="text-xl font-medium text-gray-700 mb-3 mt-6"
        {...props}
      >
        {children}
      </h3>
    ),
    // 自定义段落样式
    p: ({ children, ...props }: any) => (
      <p
        className="text-gray-700 leading-relaxed mb-4"
        {...props}
      >
        {children}
      </p>
    ),
    // 自定义列表样式
    ul: ({ children, ...props }: any) => (
      <ul
        className="list-disc list-inside mb-4 space-y-2 text-gray-700"
        {...props}
      >
        {children}
      </ul>
    ),
    ol: ({ children, ...props }: any) => (
      <ol
        className="list-decimal list-inside mb-4 space-y-2 text-gray-700"
        {...props}
      >
        {children}
      </ol>
    ),
    li: ({ children, ...props }: any) => (
      <li className="ml-4" {...props}>
        {children}
      </li>
    ),
    // 自定义链接渲染，处理文件链接
    a: ({ href, children, ...props }: any) => {
      // 如果没有href，渲染为普通文本
      if (!href) {
        return <span {...props}>{children}</span>;
      }

      // 标准化文件路径：URL解码 + 路径分隔符标准化
      const normalizedHref = normalizePath(href);

      // 检查文件是否存在于文件树中
      const fileExists = findFileInTree(fileTree, normalizedHref);

      if (fileExists) {
        // 文件存在，渲染为可点击的链接
        return (
          <button
            className="text-blue-600 hover:text-blue-800 underline font-medium transition-colors"
            onClick={() => onFileHighlight(normalizedHref)}
            title={`定位到文件: ${normalizedHref}`}
            {...props}
          >
            {children}
          </button>
        );
      } else {
        // 文件不存在，渲染为普通文本（不同字体样式）
        return (
          <span
            className="text-gray-500 font-mono text-sm bg-gray-100 px-1 py-0.5 rounded"
            title={`文件不存在: ${normalizedHref}`}
            {...props}
          >
            {children}
          </span>
        );
      }
    },
    // 自定义代码块样式，支持 Mermaid 图表
    code: ({ className, children, ...props }: any) => {
      const isInline = !className;
      const language = className?.replace('language-', '') || '';
      const codeContent = String(children).replace(/\n$/, '');

      // 检查是否为 Mermaid 图表 - 直接返回组件，不包装在任何容器中
      if (language === 'mermaid') {
        return (
          <div className="mermaid-wrapper" style={{ background: 'transparent', margin: '1rem 0' }}>
            <MermaidDiagram chart={codeContent} />
          </div>
        );
      }

      return (
        <code
          className={`${className} ${
            isInline
              ? "bg-gray-100 px-1.5 py-0.5 rounded text-sm font-mono text-gray-800"
              : ""
          }`}
          {...props}
        >
          {children}
        </code>
      );
    },
    // 自定义预格式化代码块
    pre: ({ children, ...props }: any) => {
      // 检查子元素是否为 Mermaid 包装器
      if (React.isValidElement(children) &&
          (children.props as any)?.className === 'mermaid-wrapper') {
        return children;
      }

      // 检查子元素是否为 Mermaid 组件
      if (React.isValidElement(children) && children.type === MermaidDiagram) {
        return children;
      }

      // 检查子元素是否包含 Mermaid 代码
      if (React.isValidElement(children) &&
          (children.props as any)?.className?.includes('language-mermaid')) {
        return children;
      }

      return (
        <pre
          className="bg-gray-900 text-gray-100 p-4 rounded-lg overflow-x-auto mb-4 text-sm font-mono"
          {...props}
        >
          {children}
        </pre>
      );
    },
    // 自定义引用块
    blockquote: ({ children, ...props }: any) => (
      <blockquote
        className="border-l-4 border-blue-500 pl-4 py-2 mb-4 bg-blue-50 text-gray-700 italic"
        {...props}
      >
        {children}
      </blockquote>
    ),
    // 自定义表格
    table: ({ children, ...props }: any) => (
      <div className="overflow-x-auto mb-4">
        <table
          className="min-w-full border border-gray-300"
          {...props}
        >
          {children}
        </table>
      </div>
    ),
    th: ({ children, ...props }: any) => (
      <th
        className="border border-gray-300 px-4 py-2 bg-gray-100 font-semibold text-left"
        {...props}
      >
        {children}
      </th>
    ),
    td: ({ children, ...props }: any) => (
      <td className="border border-gray-300 px-4 py-2" {...props}>
        {children}
      </td>
    ),
  }), [fileTree, onFileHighlight]);

  const renderContent = () => {
    // 如果是项目概览，显示固定的概览内容
    if (activeSection === "overview") {
      return (
        <div className="space-y-8">
          {/* 项目概述 */}
          <div>
            <h1>{projectName ? `${projectName} - 项目概览` : "项目概览"}</h1>
            <p className="text-gray-600 mt-2">
              {projectName
                ? `${projectName} 项目的详细分析和文档。`
                : "这是一个基于 Python 的 Web 应用程序，采用 Flask 框架构建。本应用提供了完整的用户认证系统和内容管理功能，采用现代化的架构设计和最佳实践。"}
            </p>
          </div>

          {/* 关键指标 */}
          <div>
            <h2 className="mb-4">关键指标</h2>
            <div className="grid grid-cols-1 md:grid-cols-3 gap-4">
              <Card className="p-4">
                <h3>代码行数</h3>
                <p className="text-2xl font-bold text-blue-600">
                  {taskStatistics?.code_lines?.toLocaleString() || "加载中..."}
                </p>
                <p className="text-sm text-gray-500">代码行数</p>
              </Card>
              <Card className="p-4">
                <h3>文件数量</h3>
                <p className="text-2xl font-bold text-green-600">
                  {taskStatistics?.total_files?.toLocaleString() || "加载中..."}
                </p>
                <p className="text-sm text-gray-500">源代码文件</p>
              </Card>
              <Card className="p-4">
                <h3>模块数量</h3>
                <p className="text-2xl font-bold text-purple-600">
                  {taskStatistics?.module_count?.toLocaleString() ||
                    "加载中..."}
                </p>
                <p className="text-sm text-gray-500">模块数量</p>
              </Card>
            </div>
          </div>
        </div>
      );
    }

    // 如果有markdown内容，显示完整的文档
    if (markdownContent && activeSection !== "overview") {
      return (
        <div className="space-y-6 p-6">
          {isLoading && (
            <div className="flex items-center justify-center py-8">
              <div className="text-gray-500">加载文档中...</div>
            </div>
          )}

          {error && <div className="text-red-500 py-4">{error}</div>}

          {!isLoading && !error && (
            <div className="markdown-content max-w-none">
              <ReactMarkdown
                remarkPlugins={[remarkGfm]}
<<<<<<< HEAD
                rehypePlugins={[rehypeRaw]}
                components={{
                  details: ({ children, ...props }) => (
                    <details
                      className="border border-gray-200 rounded-md p-3 bg-white shadow-sm open:shadow transition-shadow"
                      {...props}
                    >
                      {children}
                    </details>
                  ),
                  summary: ({ children, ...props }) => (
                    <summary
                      className="cursor-pointer font-medium text-gray-800 mb-2"
                      {...props}
                    >
                      {children}
                    </summary>
                  ),
                  // 自定义标题样式，添加ID用于导航定位
                  h1: ({ children, ...props }) => {
                    const { sanitizedChildren, textContent, customId } =
                      processHeadingChildren(children);
                    const id = customId || generateSectionId(textContent);
                    return (
                      <h1
                        id={id}
                        className="text-3xl font-bold text-gray-900 mb-6 border-b border-gray-200 pb-3 scroll-mt-4"
                        {...props}
                      >
                        {sanitizedChildren}
                      </h1>
                    );
                  },
                  h2: ({ children, ...props }) => {
                    const { sanitizedChildren, textContent, customId } =
                      processHeadingChildren(children);
                    const id = customId || generateSectionId(textContent);
                    return (
                      <h2
                        id={id}
                        className="text-2xl font-semibold text-gray-800 mb-4 mt-8 scroll-mt-4"
                        {...props}
                      >
                        {sanitizedChildren}
                      </h2>
                    );
                  },
                  h3: ({ children, ...props }) => (
                    <h3
                      className="text-xl font-medium text-gray-700 mb-3 mt-6"
                      {...props}
                    >
                      {children}
                    </h3>
                  ),
                  // 自定义段落样式
                  p: ({ children, ...props }) => (
                    <p
                      className="text-gray-700 leading-relaxed mb-4"
                      {...props}
                    >
                      {children}
                    </p>
                  ),
                  // 自定义列表样式
                  ul: ({ children, ...props }) => (
                    <ul
                      className="list-disc list-inside mb-4 space-y-2 text-gray-700"
                      {...props}
                    >
                      {children}
                    </ul>
                  ),
                  ol: ({ children, ...props }) => (
                    <ol
                      className="list-decimal list-inside mb-4 space-y-2 text-gray-700"
                      {...props}
                    >
                      {children}
                    </ol>
                  ),
                  li: ({ children, ...props }) => (
                    <li className="ml-4" {...props}>
                      {children}
                    </li>
                  ),
                  // 自定义链接渲染，处理文件链接
                  a: ({ href, children, ...props }) => {
                    // 如果没有href，渲染为普通文本
                    if (!href) {
                      return <span {...props}>{children}</span>;
                    }

                    if (href.startsWith("#")) {
                      const sectionId = href.replace(/^#/, "");
                      return (
                        <a
                          href={href}
                          className="text-blue-600 hover:text-blue-800 underline font-medium transition-colors"
                          onClick={(event) => {
                            event.preventDefault();
                            if (sectionId) {
                              scrollToSection(sectionId);
                              onSectionChange(sectionId);
                            }
                          }}
                          {...props}
                        >
                          {children}
                        </a>
                      );
                    }

                    // 标准化文件路径：URL解码 + 路径分隔符标准化
                    const normalizedHref = normalizePath(href);

                    // 检查文件是否存在于文件树中
                    const fileExists = findFileInTree(fileTree, normalizedHref);

                    if (fileExists) {
                      // 文件存在，渲染为可点击的链接
                      return (
                        <button
                          className="text-blue-600 hover:text-blue-800 underline font-medium transition-colors"
                          onClick={() => onFileHighlight(normalizedHref)}
                          title={`定位到文件: ${normalizedHref}`}
                          {...props}
                        >
                          {children}
                        </button>
                      );
                    } else {
                      // 文件不存在，渲染为普通文本（不同字体样式）
                      return (
                        <span
                          className="text-gray-500 font-mono text-sm bg-gray-100 px-1 py-0.5 rounded"
                          title={`文件不存在: ${normalizedHref}`}
                          {...props}
                        >
                          {children}
                        </span>
                      );
                    }
                  },
                  // 自定义代码块样式
                  code: ({ className, children, ...props }) => {
                    const language = className?.replace("language-", "");
                    if (language === "mermaid") {
                      return <MermaidBlock chart={String(children)} />;
                    }

                    const isInline = !className;
                    return (
                      <code
                        className={`${className} ${
                          isInline
                            ? "bg-gray-100 px-1.5 py-0.5 rounded text-sm font-mono text-gray-800"
                            : ""
                        }`}
                        {...props}
                      >
                        {children}
                      </code>
                    );
                  },
                  // 自定义预格式化代码块
                  pre: ({ children, className, ...props }) => {
                    const child = Array.isArray(children) ? children[0] : children;
                    const childClassName = (child as any)?.props?.className as string | undefined;

                    if (childClassName?.includes("language-mermaid")) {
                      const chart = (child as any)?.props?.children ?? [];
                      return <MermaidBlock chart={String(chart)} />;
                    }

                    return (
                      <pre
                        className={`bg-gray-900 text-gray-100 p-4 rounded-lg overflow-x-auto mb-4 text-sm font-mono ${className ?? ""}`.trim()}
                        {...props}
                      >
                        {children}
                      </pre>
                    );
                  },
                  // 自定义引用块
                  blockquote: ({ children, ...props }) => (
                    <blockquote
                      className="border-l-4 border-blue-500 pl-4 py-2 mb-4 bg-blue-50 text-gray-700 italic"
                      {...props}
                    >
                      {children}
                    </blockquote>
                  ),
                  // 自定义表格
                  table: ({ children, ...props }) => (
                    <div className="overflow-x-auto mb-4">
                      <table
                        className="min-w-full border border-gray-300"
                        {...props}
                      >
                        {children}
                      </table>
                    </div>
                  ),
                  th: ({ children, ...props }) => (
                    <th
                      className="border border-gray-300 px-4 py-2 bg-gray-100 font-semibold text-left"
                      {...props}
                    >
                      {children}
                    </th>
                  ),
                  td: ({ children, ...props }) => (
                    <td className="border border-gray-300 px-4 py-2" {...props}>
                      {children}
                    </td>
                  ),
                }}
=======
                components={markdownComponents}
>>>>>>> ffb28aff
              >
                {markdownContent}
              </ReactMarkdown>
            </div>
          )}
        </div>
      );
    }

    // 默认情况，显示原有的静态内容
    switch (activeSection) {
      case "data-models":
      case "entity-diagram":
        return (
          <div className="space-y-6">
            <div>
              <h1>数据模型浏览器</h1>
              <p className="text-gray-600 mt-2">
                AI 摘要: User 模型是系统的核心，管理用户认证和权限。Post
                模型负责���容�����理，两者通过外键关联。
              </p>
            </div>

            <Card className="p-6">
              <h3 className="mb-4">实体关系图</h3>
              <div className="bg-gray-50 rounded-lg p-8 min-h-80 flex items-center justify-center">
                <div className="space-y-8">
                  {/* User Entity */}
                  <div
                    className="bg-white border-2 border-blue-300 rounded-lg p-4 cursor-pointer hover:shadow-lg hover:border-blue-400 transition-all duration-200"
                    onClick={() => onFileSelect("src/models/user.py")}
                  >
                    <h4 className="font-bold text-blue-700 mb-2">User</h4>
                    <div className="text-sm text-gray-600 space-y-1">
                      <div className="flex justify-between">
                        <span>id</span>
                        <span className="text-xs text-blue-600">
                          Integer (PK)
                        </span>
                      </div>
                      <div className="flex justify-between">
                        <span>email</span>
                        <span className="text-xs text-gray-500">String</span>
                      </div>
                      <div className="flex justify-between">
                        <span>password_hash</span>
                        <span className="text-xs text-gray-500">String</span>
                      </div>
                      <div className="flex justify-between">
                        <span>created_at</span>
                        <span className="text-xs text-gray-500">DateTime</span>
                      </div>
                    </div>
                    <div className="mt-2 text-xs text-blue-600">
                      点击查看源代码 →
                    </div>
                  </div>

                  {/* Relationship line */}
                  <div className="flex justify-center">
                    <div className="flex flex-col items-center">
                      <div className="w-px h-8 bg-gray-400"></div>
                      <div className="text-xs text-gray-500 bg-white px-2 py-1 rounded border">
                        1:N
                      </div>
                      <div className="w-px h-8 bg-gray-400"></div>
                    </div>
                  </div>

                  {/* Post Entity */}
                  <div
                    className="bg-white border-2 border-green-300 rounded-lg p-4 cursor-pointer hover:shadow-lg hover:border-green-400 transition-all duration-200"
                    onClick={() => onFileSelect("src/models/post.py")}
                  >
                    <h4 className="font-bold text-green-700 mb-2">Post</h4>
                    <div className="text-sm text-gray-600 space-y-1">
                      <div className="flex justify-between">
                        <span>id</span>
                        <span className="text-xs text-green-600">
                          Integer (PK)
                        </span>
                      </div>
                      <div className="flex justify-between">
                        <span>title</span>
                        <span className="text-xs text-gray-500">String</span>
                      </div>
                      <div className="flex justify-between">
                        <span>content</span>
                        <span className="text-xs text-gray-500">Text</span>
                      </div>
                      <div className="flex justify-between">
                        <span>user_id</span>
                        <span className="text-xs text-orange-600">
                          Integer (FK)
                        </span>
                      </div>
                      <div className="flex justify-between">
                        <span>published_at</span>
                        <span className="text-xs text-gray-500">DateTime</span>
                      </div>
                    </div>
                    <div className="mt-2 text-xs text-green-600">
                      点击查看源代码 →
                    </div>
                  </div>
                </div>
              </div>
            </Card>
          </div>
        );

      case "glossary":
      case "terms":
        return (
          <div className="space-y-6">
            <div>
              <h1>领域术语词典</h1>
              <p className="text-gray-600 mt-2">项目中的核心概念和术语解释</p>
            </div>

            <div className="space-y-4">
              {[
                {
                  term: "User",
                  definition: "系统用户，包含认证信息和个人资料",
                  file: "src/models/user.py",
                },
                {
                  term: "Post",
                  definition: "用户发布的内容文章，支持富文本格式",
                  file: "src/models/post.py",
                },
                {
                  term: "Authentication",
                  definition: "用户身份验证机制，基于 JWT Token",
                  file: "src/api/auth.py",
                },
                {
                  term: "Migration",
                  definition: "数据库结构变更的版本控制机制",
                  file: null,
                },
                {
                  term: "Blueprint",
                  definition: "Flask 应用的模块化组织方式",
                  file: null,
                },
              ].map((item) => (
                <Card key={item.term} className="p-4">
                  <div className="flex items-start justify-between">
                    <div className="flex items-start space-x-3 flex-1">
                      <Badge variant="secondary">{item.term}</Badge>
                      <p className="text-gray-700 flex-1">{item.definition}</p>
                    </div>
                    {item.file && (
                      <button
                        onClick={() => onFileSelect(item.file)}
                        className="text-sm text-blue-600 hover:text-blue-800 ml-4"
                      >
                        查看源码 →
                      </button>
                    )}
                  </div>
                </Card>
              ))}
            </div>
          </div>
        );

      case "architecture":
      case "external-deps":
        return (
          <div className="space-y-6">
            <div>
              <h1>架构边界</h1>
              <p className="text-gray-600 mt-2">系统的外部依赖和内部接口分析</p>
            </div>

            <div className="grid grid-cols-1 lg:grid-cols-2 gap-6">
              <Card className="p-4">
                <h3 className="mb-4">外部依赖</h3>
                <div className="space-y-3">
                  {[
                    {
                      name: "PostgreSQL",
                      type: "数据库",
                      description: "主要数据存储",
                    },
                    {
                      name: "Redis",
                      type: "缓存",
                      description: "会话和缓存存储",
                    },
                    {
                      name: "AWS S3",
                      type: "存储",
                      description: "文件上传存储",
                    },
                    {
                      name: "SendGrid",
                      type: "API",
                      description: "邮件发送服务",
                    },
                  ].map((dep) => (
                    <div
                      key={dep.name}
                      className="flex items-center justify-between p-3 bg-gray-50 rounded-lg"
                    >
                      <div>
                        <div className="font-medium">{dep.name}</div>
                        <div className="text-sm text-gray-600">
                          {dep.description}
                        </div>
                      </div>
                      <Badge variant="outline">{dep.type}</Badge>
                    </div>
                  ))}
                </div>
              </Card>

              <Card className="p-4">
                <h3 className="mb-4">内部接口</h3>
                <div className="space-y-3">
                  {[
                    {
                      path: "/api/auth/login",
                      method: "POST",
                      description: "用户登录认证",
                      file: "src/api/auth.py",
                    },
                    {
                      path: "/api/auth/register",
                      method: "POST",
                      description: "用户注册",
                      file: "src/api/auth.py",
                    },
                    {
                      path: "/api/posts",
                      method: "GET",
                      description: "获取文章列表",
                      file: "src/api/posts.py",
                    },
                    {
                      path: "/api/posts",
                      method: "POST",
                      description: "创建新文章",
                      file: "src/api/posts.py",
                    },
                  ].map((api) => (
                    <div
                      key={`${api.method}-${api.path}`}
                      className="p-3 bg-gray-50 rounded-lg"
                    >
                      <div className="flex items-center justify-between mb-2">
                        <div className="flex items-center space-x-2">
                          <Badge variant="outline">{api.method}</Badge>
                          <code className="text-sm">{api.path}</code>
                        </div>
                        <button
                          onClick={() => onFileSelect(api.file)}
                          className="text-xs text-blue-600 hover:text-blue-800"
                        >
                          查看实现 →
                        </button>
                      </div>
                      <div className="text-sm text-gray-600">
                        {api.description}
                      </div>
                    </div>
                  ))}
                </div>
              </Card>
            </div>
          </div>
        );

      case "call-graph":
      case "module-graph":
        return (
          <div className="space-y-6">
            <div>
              <h1>调用图谱</h1>
              <p className="text-gray-600 mt-2">模块依赖关系和函数调用链分析</p>
            </div>

            <Card className="p-6">
              <h3 className="mb-4">模块依赖图</h3>
              <div className="bg-gray-50 rounded-lg p-8 min-h-96">
                <div className="space-y-8">
                  {/* API/表现层 */}
                  <div className="space-y-3">
                    <div className="text-center">
                      <h4 className="font-medium text-gray-700 bg-blue-100 rounded-full py-2 px-4 inline-block">
                        API / 表现层
                      </h4>
                    </div>
                    <div className="grid grid-cols-1 md:grid-cols-3 gap-4">
                      {[
                        {
                          module: "认证接口",
                          files: [
                            { name: "auth.py", path: "src/api/auth.py" },
                            {
                              name: "middleware.py",
                              path: "src/api/middleware.py",
                            },
                          ],
                        },
                        {
                          module: "内容接口",
                          files: [
                            { name: "posts.py", path: "src/api/posts.py" },
                            {
                              name: "comments.py",
                              path: "src/api/comments.py",
                            },
                          ],
                        },
                        {
                          module: "用户接口",
                          files: [
                            { name: "users.py", path: "src/api/users.py" },
                            {
                              name: "profiles.py",
                              path: "src/api/profiles.py",
                            },
                          ],
                        },
                      ].map((module) => (
                        <div
                          key={module.module}
                          className="bg-blue-50 border-2 border-blue-200 rounded-lg p-4"
                        >
                          <div className="font-medium text-blue-900 mb-3 text-center">
                            {module.module}
                          </div>
                          <div className="space-y-1">
                            {module.files.map((file) => (
                              <div
                                key={file.name}
                                className="text-sm bg-white rounded px-2 py-1 cursor-pointer hover:bg-blue-100 transition-colors"
                                onClick={() => onFileSelect(file.path)}
                              >
                                {file.name}
                              </div>
                            ))}
                          </div>
                        </div>
                      ))}
                    </div>
                  </div>

                  {/* 分层分割线 */}
                  <div className="flex justify-center">
                    <div className="text-2xl text-gray-400">⬇</div>
                  </div>

                  {/* 业务逻辑层 */}
                  <div className="space-y-3">
                    <div className="text-center">
                      <h4 className="font-medium text-gray-700 bg-purple-100 rounded-full py-2 px-4 inline-block">
                        业务逻辑层
                      </h4>
                    </div>
                    <div className="grid grid-cols-1 md:grid-cols-2 gap-4">
                      {[
                        {
                          module: "认证服务",
                          files: [
                            {
                              name: "auth_service.py",
                              path: "src/services/auth_service.py",
                            },
                            {
                              name: "token_service.py",
                              path: "src/services/token_service.py",
                            },
                          ],
                        },
                        {
                          module: "业务服务",
                          files: [
                            {
                              name: "post_service.py",
                              path: "src/services/post_service.py",
                            },
                            {
                              name: "user_service.py",
                              path: "src/services/user_service.py",
                            },
                          ],
                        },
                      ].map((module) => (
                        <div
                          key={module.module}
                          className="bg-purple-50 border-2 border-purple-200 rounded-lg p-4"
                        >
                          <div className="font-medium text-purple-900 mb-3 text-center">
                            {module.module}
                          </div>
                          <div className="space-y-1">
                            {module.files.map((file) => (
                              <div
                                key={file.name}
                                className="text-sm bg-white rounded px-2 py-1 cursor-pointer hover:bg-purple-100 transition-colors"
                                onClick={() => onFileSelect(file.path)}
                              >
                                {file.name}
                              </div>
                            ))}
                          </div>
                        </div>
                      ))}
                    </div>
                  </div>

                  {/* 分层分割线 */}
                  <div className="flex justify-center">
                    <div className="text-2xl text-gray-400">⬇</div>
                  </div>

                  {/* 数据访问层 */}
                  <div className="space-y-3">
                    <div className="text-center">
                      <h4 className="font-medium text-gray-700 bg-green-100 rounded-full py-2 px-4 inline-block">
                        数据访问层
                      </h4>
                    </div>
                    <div className="grid grid-cols-1 md:grid-cols-3 gap-4">
                      {[
                        {
                          module: "数据模型",
                          files: [
                            { name: "user.py", path: "src/models/user.py" },
                            { name: "post.py", path: "src/models/post.py" },
                          ],
                        },
                        {
                          module: "数据库工具",
                          files: [
                            {
                              name: "database.py",
                              path: "src/core/database.py",
                            },
                            { name: "migrations/", path: "src/migrations/" },
                          ],
                        },
                        {
                          module: "缓存层",
                          files: [
                            {
                              name: "redis_client.py",
                              path: "src/core/redis_client.py",
                            },
                            {
                              name: "cache_service.py",
                              path: "src/services/cache_service.py",
                            },
                          ],
                        },
                      ].map((module) => (
                        <div
                          key={module.module}
                          className="bg-green-50 border-2 border-green-200 rounded-lg p-4"
                        >
                          <div className="font-medium text-green-900 mb-3 text-center">
                            {module.module}
                          </div>
                          <div className="space-y-1">
                            {module.files.map((file) => (
                              <div
                                key={file.name}
                                className="text-sm bg-white rounded px-2 py-1 cursor-pointer hover:bg-green-100 transition-colors"
                                onClick={() => onFileSelect(file.path)}
                              >
                                {file.name}
                              </div>
                            ))}
                          </div>
                        </div>
                      ))}
                    </div>
                  </div>

                  {/* 分层分割线 */}
                  <div className="flex justify-center">
                    <div className="text-2xl text-gray-400">⬇</div>
                  </div>

                  {/* 基础设施层 */}
                  <div className="space-y-3">
                    <div className="text-center">
                      <h4 className="font-medium text-gray-700 bg-gray-200 rounded-full py-2 px-4 inline-block">
                        基础设施层
                      </h4>
                    </div>
                    <div className="grid grid-cols-1 md:grid-cols-2 gap-4">
                      {[
                        {
                          module: "数据库",
                          files: [
                            { name: "PostgreSQL", path: null },
                            { name: "Redis", path: null },
                          ],
                        },
                        {
                          module: "外部服务",
                          files: [
                            { name: "AWS S3", path: null },
                            { name: "SendGrid", path: null },
                          ],
                        },
                      ].map((module) => (
                        <div
                          key={module.module}
                          className="bg-gray-100 border-2 border-gray-300 rounded-lg p-4"
                        >
                          <div className="font-medium text-gray-700 mb-3 text-center">
                            {module.module}
                          </div>
                          <div className="space-y-1">
                            {module.files.map((file) => (
                              <div
                                key={file.name}
                                className={`text-sm rounded px-2 py-1 ${
                                  file.path
                                    ? "bg-white cursor-pointer hover:bg-gray-200 transition-colors"
                                    : "bg-gray-50 text-gray-600"
                                }`}
                                onClick={() =>
                                  file.path && onFileSelect(file.path)
                                }
                              >
                                {file.name}
                              </div>
                            ))}
                          </div>
                        </div>
                      ))}
                    </div>
                  </div>
                </div>
              </div>
            </Card>
          </div>
        );

      default:
        return (
          <div className="space-y-6">
            <div>
              <h1>选择左侧菜单查看内容</h1>
              <p className="text-gray-600 mt-2">
                请从左侧导航栏选择要查看的分析结果
              </p>
            </div>
          </div>
        );
    }
  };

  return <div className="p-8 max-w-none">{renderContent()}</div>;
});

export { MainContent };<|MERGE_RESOLUTION|>--- conflicted
+++ resolved
@@ -1,9 +1,6 @@
-<<<<<<< HEAD
 import { useState, useEffect, Children, isValidElement } from "react";
 import type { ReactNode } from "react";
-=======
 import React, { useState, useEffect, memo, useMemo } from "react";
->>>>>>> ffb28aff
 import ReactMarkdown from "react-markdown";
 import remarkGfm from "remark-gfm";
 import rehypeRaw from "rehype-raw";
@@ -11,12 +8,9 @@
 import { Badge } from "./ui/badge";
 import { api } from "../services/api";
 import { findFileInTree, FileNode, normalizePath } from "../utils/fileTree";
-<<<<<<< HEAD
 import { MermaidBlock } from "./MermaidBlock";
-=======
 import MermaidDiagram from "./MermaidDiagram";
 import "./MermaidDiagram.css";
->>>>>>> ffb28aff
 
 interface TaskStatistics {
   code_lines: number;
@@ -44,7 +38,6 @@
     .replace(/^-+|-+$/g, ""); // 移除开头和结尾的连字符
 };
 
-<<<<<<< HEAD
 const getNodeText = (node: ReactNode): string => {
   if (typeof node === "string" || typeof node === "number") {
     return String(node);
@@ -89,9 +82,6 @@
 };
 
 export function MainContent({
-=======
-const MainContent = memo(function MainContent({
->>>>>>> ffb28aff
   activeSection,
   onSectionChange,
   onFileSelect,
@@ -470,7 +460,6 @@
             <div className="markdown-content max-w-none">
               <ReactMarkdown
                 remarkPlugins={[remarkGfm]}
-<<<<<<< HEAD
                 rehypePlugins={[rehypeRaw]}
                 components={{
                   details: ({ children, ...props }) => (
@@ -689,9 +678,6 @@
                     </td>
                   ),
                 }}
-=======
-                components={markdownComponents}
->>>>>>> ffb28aff
               >
                 {markdownContent}
               </ReactMarkdown>
